--- conflicted
+++ resolved
@@ -73,27 +73,6 @@
 	testFeaturePropertyFloat(t, f, "bar", 123)
 	testFeaturePropertyFloat(t, f, "float", 0)
 	testFeaturePropertyFloat(t, f, "int", 11)
-<<<<<<< HEAD
-}
-
-func TestRTFeature(t *testing.T) {
-	var (
-		gj     interface{}
-		err    error
-		m      Map
-		f1     *Feature
-		f2     *Feature
-		result = `{"type":"Feature","geometry":{"type":"LineString","coordinates":[[102,0],[103,1],[104,0],[105,1]]},"properties":{"prop0":"value0","prop1":0},"id":98765}`
-	)
-	if gj, err = ParseFile("test/feature.geojson"); err != nil {
-		t.Errorf("Failed to parse file: %v", err)
-	}
-	f1 = gj.(*Feature)
-	m = f1.Map()
-	f2 = FromMap(m).(*Feature)
-	if f2.String() != result {
-		t.Errorf("Round trip feature failed: %v", f2.String())
-=======
 	f.PropertyStringSlice("sling")
 	f.PropertyStringSlice("bas")
 	/*Test FillProperties Map and FeatureCollectionFromMap*/
@@ -131,6 +110,25 @@
 		t.Errorf("feature.geojson failed FeatureFromMap Test")
 		t.Log(echoFeat)
 		t.Log(charlieFeat)
->>>>>>> da7a537f
+	}
+}
+
+func TestRTFeature(t *testing.T) {
+	var (
+		gj     interface{}
+		err    error
+		m      Map
+		f1     *Feature
+		f2     *Feature
+		result = `{"type":"Feature","geometry":{"type":"LineString","coordinates":[[102,0],[103,1],[104,0],[105,1]]},"properties":{"prop0":"value0","prop1":0},"id":98765}`
+	)
+	if gj, err = ParseFile("test/feature.geojson"); err != nil {
+		t.Errorf("Failed to parse file: %v", err)
+	}
+	f1 = gj.(*Feature)
+	m = f1.Map()
+	f2 = FromMap(m).(*Feature)
+	if f2.String() != result {
+		t.Errorf("Round trip feature failed: %v", f2.String())
 	}
 }