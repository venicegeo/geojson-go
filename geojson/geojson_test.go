/*
Copyright 2016, RadiantBlue Technologies, Inc.

Licensed under the Apache License, Version 2.0 (the "License");
you may not use this file except in compliance with the License.
You may obtain a copy of the License at

  http://www.apache.org/licenses/LICENSE-2.0

Unless required by applicable law or agreed to in writing, software
distributed under the License is distributed on an "AS IS" BASIS,
WITHOUT WARRANTIES OR CONDITIONS OF ANY KIND, either express or implied.
See the License for the specific language governing permissions and
limitations under the License.
*/

package geojson

import (
	"fmt"
	"log"
	"testing"
)

var inputFiles = [...]string{
	"test/point.geojson",
	"test/point2.geojson",
	"test/point3.geojson",
	"test/linestring.geojson",
	"test/polygon.geojson",
	"test/polygon-dateline.geojson",
	"test/polygon-hole.geojson",
	"test/multipoint.geojson",
	"test/multilinestring.geojson",
	"test/multipolygon.geojson",
	"test/geometrycollection.geojson",
	"test/sample.geojson",
	"test/boundingbox.geojson",
	"test/featureCollectionWithGeometryCollection.geojson",
	"test/featureCollection.geojson"}

func testProcess(filename string) {
	var (
		gj    interface{}
		err   error
		bytes []byte
	)
	if gj, err = ParseFile(filename); err != nil {
		log.Panicf("Parse error: %v\n", err)
	}
	fmt.Printf("%T: %#v\n", gj, gj)

	if bytes, err = Write(gj); err != nil {
		log.Panicf("Write error: %v\n", err)
	}
	fmt.Printf("%v\n", string(bytes))
}

// TestGeoJSON tests GeoJSON readers
func TestGeoJSON(t *testing.T) {
	for _, fileName := range inputFiles {
		testProcess(fileName)
	}
}

<<<<<<< HEAD
=======
// Testing multilinestring geometrycollection multipoint multipolygon
func TestMultiAndColection(t *testing.T) {
	var gj interface{}
	var err error
	if gj, err = ParseFile("test/multilinestring.geojson"); err != nil {
		t.Errorf("Failed to parse file: %v", err)
	}
	multiLineString := gj.(*MultiLineString)
	multiLineString.String()

	if gj, err = ParseFile("test/geometrycollection.geojson"); err != nil {
		t.Errorf("Failed to parse file: %v", err)
	}
	geometryCollection := gj.(*GeometryCollection)
	geometryCollection.String()

	if gj, err = ParseFile("test/multipolygon.geojson"); err != nil {
		t.Errorf("Failed to parse file: %v", err)
	}
	multiPolygon := gj.(*MultiPolygon)
	multiPolygon.String()
	if gj, err = ParseFile("test/multipoint.geojson"); err != nil {
		t.Errorf("Failed to parse file: %v", err)
	}
	multiPoint := gj.(*MultiPoint)
	multiPoint.String()

	if gj, err = ParseFile("test/multipolygon2.geojson"); err != nil {
		t.Errorf("Failed to parse file: %v", err)
	}
	multiPolygon2 := gj.(*MultiPolygon)
	multiPolygon2.String()

}

// Testing FromMap
func TestFromMap(t *testing.T) {
	var gj interface{}
	var err error
	if gj, err = ParseFile("test/featureCollection.geojson"); err != nil {
		t.Errorf("Failed to parse file: %v", err)
	}
	featureCollection := gj.(*FeatureCollection)
	map1 := make(map[string]interface{})
	map1 = featureCollection.Map()
	if FromMap(map1) == nil {
		t.Errorf("Failed to parse file: %v", err)
		t.Log(FromMap(map1))
	}

	if gj, err = ParseFile("test/feature.geojson"); err != nil {
		t.Errorf("Failed to parse file: %v", err)
	}
	feature := gj.(*Feature)
	map2 := make(map[string]interface{})
	map2["type"] = feature.Type
	map2["properties"] = feature.Properties
	map2["geometry"] = feature.Geometry
	if FromMap(map2) == nil {
		t.Errorf("Failed to parse file: %v", err)
		t.Log(FromMap(map2))
	}

	if err = testWriteFile(map2); err != nil {
		t.Errorf("Failed to write file: %v", err)
	}

}

// Testing Writing
func testWriteFile(input map[string]interface{}) error {
	var err error
	err = WriteFile(input, "test/TestWriteFile.geojson")
	return err
}

func TestToGeometryArray(t *testing.T) {
	var (
		gj     interface{}
		err    error
		result []interface{}
	)
	if gj, err = ParseFile("test/sample.geojson"); err != nil {
		t.Errorf("Failed to parse file: %v", err)
	}
	result = ToGeometryArray(gj)
	fmt.Printf("Geometries: %#v\n", result)
}

>>>>>>> da7a537f
func TestNullInputs(t *testing.T) {
	bb, _ := NewBoundingBox(nil)
	if "" != bb.String() {
		fmt.Printf(bb.String())
		t.Error("Couldn't handle nil bounding box")
	}
	point := bb.Centroid()
	if point != nil {
		t.Error("Expected a nil Centroid for an empty bounding box")
	}
	fc := NewFeatureCollection(nil)
	if fc.String() != `{"type":"FeatureCollection","features":[]}` {
		t.Errorf("Received %v for empty Feature Collection.", fc.String())
	}
	f := NewFeature(nil, nil, nil)
	if f.String() != `{"type":"Feature","geometry":null}` {
		t.Errorf("Received %v for an empty Feature.", f.String())
	}
	fc.Features = append(fc.Features, f)
	if fc.String() != `{"type":"FeatureCollection","features":[{"type":"Feature","geometry":null}]}` {
		t.Errorf("Received %v for a feature collection with a single empty feature", fc.String())
	}
}<|MERGE_RESOLUTION|>--- conflicted
+++ resolved
@@ -63,8 +63,6 @@
 	}
 }
 
-<<<<<<< HEAD
-=======
 // Testing multilinestring geometrycollection multipoint multipolygon
 func TestMultiAndColection(t *testing.T) {
 	var gj interface{}
@@ -154,7 +152,6 @@
 	fmt.Printf("Geometries: %#v\n", result)
 }
 
->>>>>>> da7a537f
 func TestNullInputs(t *testing.T) {
 	bb, _ := NewBoundingBox(nil)
 	if "" != bb.String() {
